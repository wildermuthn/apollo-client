version: 2

jobs:
  Danger:
    docker:
      - image: circleci/node:8
    steps:
      - checkout
      - restore_cache:
          key: v1-dependency-cache-{{ checksum "package.json" }}
      - run:
          name: install-npm
          command: npm install
      - save_cache:
          key: v1-dependency-cache-{{ checksum "package.json" }}
          paths:
            - ./node_modules
      - run: npm run danger

  Docs:
    docker:
      - image: circleci/node:8
    steps:
      - checkout
      - restore_cache:
<<<<<<< HEAD
          key: dependency-cache-{{ checksum "docs/package.json" }}
=======
          key: v1-dependency-cache-{{ checksum "package.json" }}
>>>>>>> 04b1e060
      - run:
          name: install-npm
          command: cd docs && npm install
      - save_cache:
<<<<<<< HEAD
          key: dependency-cache-{{ checksum "docs/package.json" }}
          paths:
            - ./docs/node_modules
      - run: cd docs && npm run ci
=======
          key: v1-dependency-cache-{{ checksum "package.json" }}
          paths:
            - ./node_modules
      - run: cd docs && npm i && npm run build
>>>>>>> 04b1e060

  Filesize:
    docker:
      - image: circleci/node:8
    steps:
      - checkout
      - restore_cache:
          key: v1-dependency-cache-{{ checksum "package.json" }}
      - run:
          name: install-npm
          command: npm install
      - save_cache:
          key: v1-dependency-cache-{{ checksum "package.json" }}
          paths:
            - ./node_modules
      - run: npm run filesize

  Typecheck:
    docker:
      - image: circleci/node:8
    steps:
      - checkout
      - restore_cache:
          key: v1-dependency-cache-{{ checksum "package.json" }}
      - run:
          name: install-npm
          command: npm install
      - save_cache:
          key: v1-dependency-cache-{{ checksum "package.json" }}
          paths:
            - ./node_modules
      - run: npm run type-check

  Apollo Client:
<<<<<<< HEAD
    docker: [ { image: 'circleci/node:8' } ]
=======
    docker:
      - image: circleci/node:8
      - image: circleci/node:10
>>>>>>> 04b1e060
    steps:
      - checkout
      - restore_cache:
          key: v1-dependency-cache-{{ checksum "package.json" }}
      - run:
          name: install-npm
          command: npm install
      - save_cache:
          key: v1-dependency-cache-{{ checksum "package.json" }}
          paths:
            - ./node_modules
      - run:
          name: Jest suite
          command: npx lerna run --scope=apollo-client -- coverage -- --ci --testResultsProcessor=jest-junit && npm run coverage:upload
          environment:
            JEST_JUNIT_OUTPUT: "../../reports/junit/js-test-results.xml"
      - store_test_results:
          path: reports/junit
      - store_artifacts:
          path: reports/junit

  Apollo Boost:
<<<<<<< HEAD
    docker: [ { image: 'circleci/node:8' } ]
=======
    docker:
      - image: circleci/node:8
      - image: circleci/node:10
>>>>>>> 04b1e060
    steps:
      - checkout
      - restore_cache:
          key: v1-dependency-cache-{{ checksum "package.json" }}
      - run:
          name: install-npm
          command: npm install
      - save_cache:
          key: v1-dependency-cache-{{ checksum "package.json" }}
          paths:
            - ./node_modules
      - run:
          name: Jest suite
          command: npx lerna run --scope=apollo-boost -- coverage -- --ci --testResultsProcessor=jest-junit && npm run coverage:upload
          environment:
            JEST_JUNIT_OUTPUT: "../../reports/junit/js-test-results.xml"
      - store_test_results:
          path: reports/junit
      - store_artifacts:
          path: reports/junit

  Apollo Cache:
<<<<<<< HEAD
    docker: [ { image: 'circleci/node:8' } ]
=======
    docker:
      - image: circleci/node:8
      - image: circleci/node:10
>>>>>>> 04b1e060
    steps:
      - checkout
      - restore_cache:
          key: v1-dependency-cache-{{ checksum "package.json" }}
      - run:
          name: install-npm
          command: npm install
      - save_cache:
          key: v1-dependency-cache-{{ checksum "package.json" }}
          paths:
            - ./node_modules
      - run:
          name: Jest suite
          command: npx lerna run --scope=apollo-cache -- coverage -- --ci --testResultsProcessor=jest-junit && npm run coverage:upload
          environment:
            JEST_JUNIT_OUTPUT: "../../reports/junit/js-test-results.xml"
      - store_test_results:
          path: reports/junit
      - store_artifacts:
          path: reports/junit

  Apollo InMemory Cache:
<<<<<<< HEAD
    docker: [ { image: 'circleci/node:8' } ]
=======
    docker:
      - image: circleci/node:8
      - image: circleci/node:10
>>>>>>> 04b1e060
    steps:
      - checkout
      - restore_cache:
          key: v1-dependency-cache-{{ checksum "package.json" }}
      - run:
          name: install-npm
          command: npm install
      - save_cache:
          key: v1-dependency-cache-{{ checksum "package.json" }}
          paths:
            - ./node_modules
      - run:
          name: Jest suite
          command: npx lerna run --scope=apollo-cache-inmemory -- coverage -- --ci --testResultsProcessor=jest-junit && npm run coverage:upload
          environment:
            JEST_JUNIT_OUTPUT: "../../reports/junit/js-test-results.xml"
      - store_test_results:
          path: reports/junit
      - store_artifacts:
          path: reports/junit

  Apollo Utilities:
<<<<<<< HEAD
    docker: [ { image: 'circleci/node:8' } ]
=======
    docker:
      - image: circleci/node:8
      - image: circleci/node:10
>>>>>>> 04b1e060
    steps:
      - checkout
      - restore_cache:
          key: v1-dependency-cache-{{ checksum "package.json" }}
      - run:
          name: install-npm
          command: npm install
      - save_cache:
          key: v1-dependency-cache-{{ checksum "package.json" }}
          paths:
            - ./node_modules
      - run:
          name: Jest suite
          command: npx lerna run --scope=apollo-utilities -- coverage -- --ci --testResultsProcessor=jest-junit && npm run coverage:upload
          environment:
            JEST_JUNIT_OUTPUT: "../../reports/junit/js-test-results.xml"
      - store_test_results:
          path: reports/junit
      - store_artifacts:
          path: reports/junit

  GraphQL Anywhere:
<<<<<<< HEAD
    docker: [ { image: 'circleci/node:8' } ]
=======
    docker:
      - image: circleci/node:8
      - image: circleci/node:10
>>>>>>> 04b1e060
    steps:
      - checkout
      - restore_cache:
          key: v1-dependency-cache-{{ checksum "package.json" }}
      - run:
          name: install-npm
          command: npm install
      - save_cache:
          key: v1-dependency-cache-{{ checksum "package.json" }}
          paths:
            - ./node_modules
      - run:
          name: Jest suite
          command: npx lerna run --scope=graphql-anywhere -- coverage -- --ci --testResultsProcessor=jest-junit && npm run coverage:upload
          environment:
            JEST_JUNIT_OUTPUT: "../../reports/junit/js-test-results.xml"
      - store_test_results:
          path: reports/junit
      - store_artifacts:
          path: reports/junit

workflows:
  version: 2
  Build and Test:
    jobs:
      - Danger
      - Docs
      - Filesize
      # XXX fix issues and turn this back on
      # - Typecheck
      - Apollo Client
      - Apollo Boost
      - Apollo Cache
      - Apollo InMemory Cache
      - Apollo Utilities
      - GraphQL Anywhere<|MERGE_RESOLUTION|>--- conflicted
+++ resolved
@@ -23,26 +23,15 @@
     steps:
       - checkout
       - restore_cache:
-<<<<<<< HEAD
-          key: dependency-cache-{{ checksum "docs/package.json" }}
-=======
-          key: v1-dependency-cache-{{ checksum "package.json" }}
->>>>>>> 04b1e060
+          key: v1-dependency-cache-{{ checksum "package.json" }}
       - run:
           name: install-npm
           command: cd docs && npm install
       - save_cache:
-<<<<<<< HEAD
-          key: dependency-cache-{{ checksum "docs/package.json" }}
-          paths:
-            - ./docs/node_modules
-      - run: cd docs && npm run ci
-=======
           key: v1-dependency-cache-{{ checksum "package.json" }}
           paths:
             - ./node_modules
       - run: cd docs && npm i && npm run build
->>>>>>> 04b1e060
 
   Filesize:
     docker:
@@ -77,13 +66,9 @@
       - run: npm run type-check
 
   Apollo Client:
-<<<<<<< HEAD
-    docker: [ { image: 'circleci/node:8' } ]
-=======
-    docker:
-      - image: circleci/node:8
-      - image: circleci/node:10
->>>>>>> 04b1e060
+    docker:
+      - image: circleci/node:8
+      - image: circleci/node:10
     steps:
       - checkout
       - restore_cache:
@@ -106,13 +91,9 @@
           path: reports/junit
 
   Apollo Boost:
-<<<<<<< HEAD
-    docker: [ { image: 'circleci/node:8' } ]
-=======
-    docker:
-      - image: circleci/node:8
-      - image: circleci/node:10
->>>>>>> 04b1e060
+    docker:
+      - image: circleci/node:8
+      - image: circleci/node:10
     steps:
       - checkout
       - restore_cache:
@@ -135,13 +116,9 @@
           path: reports/junit
 
   Apollo Cache:
-<<<<<<< HEAD
-    docker: [ { image: 'circleci/node:8' } ]
-=======
-    docker:
-      - image: circleci/node:8
-      - image: circleci/node:10
->>>>>>> 04b1e060
+    docker:
+      - image: circleci/node:8
+      - image: circleci/node:10
     steps:
       - checkout
       - restore_cache:
@@ -164,13 +141,9 @@
           path: reports/junit
 
   Apollo InMemory Cache:
-<<<<<<< HEAD
-    docker: [ { image: 'circleci/node:8' } ]
-=======
-    docker:
-      - image: circleci/node:8
-      - image: circleci/node:10
->>>>>>> 04b1e060
+    docker:
+      - image: circleci/node:8
+      - image: circleci/node:10
     steps:
       - checkout
       - restore_cache:
@@ -193,13 +166,9 @@
           path: reports/junit
 
   Apollo Utilities:
-<<<<<<< HEAD
-    docker: [ { image: 'circleci/node:8' } ]
-=======
-    docker:
-      - image: circleci/node:8
-      - image: circleci/node:10
->>>>>>> 04b1e060
+    docker:
+      - image: circleci/node:8
+      - image: circleci/node:10
     steps:
       - checkout
       - restore_cache:
@@ -222,13 +191,9 @@
           path: reports/junit
 
   GraphQL Anywhere:
-<<<<<<< HEAD
-    docker: [ { image: 'circleci/node:8' } ]
-=======
-    docker:
-      - image: circleci/node:8
-      - image: circleci/node:10
->>>>>>> 04b1e060
+    docker:
+      - image: circleci/node:8
+      - image: circleci/node:10
     steps:
       - checkout
       - restore_cache:
