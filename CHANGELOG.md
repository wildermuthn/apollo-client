--- conflicted
+++ resolved
@@ -3,13 +3,10 @@
 Expect active development and potentially significant breaking changes in the `0.x` track. We'll try to be diligent about releasing a `1.0` version in a timely fashion (ideally within 3 to 6 months), to signal the start of a more stable API.
 
 ### vNEXT
+- Add direct cache manipulation read and write methods to provide the user the power to interact with Apollo’s GraphQL data representation outside of mutations. [PR #1310](https://github.com/apollographql/apollo-client/pull/1310)
 - Clear pollInterval in `ObservableQuery#stopPolling` so that resubscriptions don't start polling again [PR #1328](https://github.com/apollographql/apollo-client/pull/1328)
-<<<<<<< HEAD
-- Add direct cache manipulation read and write methods to provide the user the power to interact with Apollo’s GraphQL data representation outside of mutations. [PR #1310](https://github.com/apollographql/apollo-client/pull/1310)
-=======
 - Update dependencies (Typescript 2.2.1, node typings, etc.) [PR #1332][https://github.com/apollographql/apollo-client/pull/1332]
 - ...
->>>>>>> 18b6780a
 
 ### 0.9.0
 - Prefer stale data over partial data in cases where a user would previously get an error. [PR #1306](https://github.com/apollographql/apollo-client/pull/1306)
