--- conflicted
+++ resolved
@@ -4,12 +4,9 @@
 
 ### vNEXT
 - Add `useAfter` function that accepts `afterwares`. Afterwares run after a request is made (after middlewares). In the afterware function, you get the whole response and request options, so you can handle status codes and errors if you need to. For example, if your requests return a `401` in the case of user logout, you can use this to identify when that starts happening. It can be used just as a `middleware` is used. Just pass an array of afterwares to the `useAfter` function.
-<<<<<<< HEAD
 - Fix issues with union type handling for inline and named fragments. [PR #356](https://github.com/apollostack/apollo-client/pull/356/files), [Issue #354](https://github.com/apollostack/apollo-client/issues/354) [Issue #355](https://github.com/apollostack/apollo-client/issues/355).
-=======
 - Add a stack trace to `ApolloError`. [PR #445](https://github.com/apollostack/apollo-client/pull/445) and [Issue #434](https://github.com/apollostack/apollo-client/issues/434).
 - Fixed an extra log of errors on `query` calls. [PR #445](https://github.com/apollostack/apollo-client/pull/445) and [Issue #423](https://github.com/apollostack/apollo-client/issues/423).
->>>>>>> 1b71725f
 
 ### v0.4.7
 
