--- conflicted
+++ resolved
@@ -1,10 +1,6 @@
 {
   "name": "graphql-anywhere",
-<<<<<<< HEAD
   "version": "4.2.0-alpha.9",
-=======
-  "version": "4.1.27",
->>>>>>> 7ca81322
   "description": "Run GraphQL queries with no schema and just one resolver",
   "main": "./lib/bundle.umd.js",
   "module": "./lib/index.js",
