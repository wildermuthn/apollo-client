--- conflicted
+++ resolved
@@ -295,18 +295,11 @@
    * the root query. To start at a specific id returned by `dataIdFromObject`
    * use `readFragment`.
    */
-<<<<<<< HEAD
-  public readQuery<T>(
-    options: DataProxy.Query,
-    optimistic: boolean = false,
-  ): T {
-    return this.initProxy().readQuery<T>(options, optimistic);
-=======
   public readQuery<T, TVariables = OperationVariables>(
     options: DataProxy.Query<TVariables>,
+    optimistic: boolean = false,
   ): T | null {
-    return this.initProxy().readQuery<T>(options);
->>>>>>> d3c8d00e
+    return this.initProxy().readQuery<T>(options, optimistic);
   }
 
   /**
@@ -320,18 +313,11 @@
    * in a document with multiple fragments then you must also specify a
    * `fragmentName`.
    */
-<<<<<<< HEAD
-  public readFragment<T>(
-    options: DataProxy.Fragment
+  public readFragment<T, TVariables = OperationVariables>(
+    options: DataProxy.Fragment<TVariables>,
     optimistic: boolean = false,
   ): T | null {
     return this.initProxy().readFragment<T>(options, optimistic);
-=======
-  public readFragment<T, TVariables = OperationVariables>(
-    options: DataProxy.Fragment<TVariables>,
-  ): T | null {
-    return this.initProxy().readFragment<T>(options);
->>>>>>> d3c8d00e
   }
 
   /**
