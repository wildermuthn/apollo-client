import { execute, ApolloLink, FetchResult } from 'apollo-link';
import { ExecutionResult, DocumentNode } from 'graphql';
<<<<<<< HEAD

import { print } from 'graphql/language/printer';
=======
>>>>>>> 4a220cd8
import { DedupLink as Deduplicator } from 'apollo-link-dedup';
import { Cache } from 'apollo-cache';
import {
  assign,
  getDefaultValues,
  getMutationDefinition,
  getOperationDefinition,
  getOperationName,
  getQueryDefinition,
  isProduction,
  hasDirectives,
  graphQLResultHasError,
  hasClientExports,
} from 'apollo-utilities';

<<<<<<< HEAD
import { QueryScheduler } from '../scheduler/scheduler';
=======
>>>>>>> 4a220cd8
import { isApolloError, ApolloError } from '../errors/ApolloError';
import { Observer, Subscription, Observable } from '../util/Observable';
import { QueryWithUpdater, DataStore } from '../data/store';
import { MutationStore } from '../data/mutations';
import { QueryStore, QueryStoreValue } from '../data/queries';

import {
  QueryOptions,
  WatchQueryOptions,
  SubscriptionOptions,
  MutationOptions,
} from './watchQueryOptions';
import { ObservableQuery } from './ObservableQuery';
import { NetworkStatus, isNetworkRequestInFlight } from './networkStatus';
import {
  QueryListener,
  ApolloQueryResult,
  FetchType,
  OperationVariables,
} from './types';
import { LocalState } from './LocalState';

export interface QueryInfo {
  listeners: QueryListener[];
  invalidated: boolean;
  newData: Cache.DiffResult<any> | null;
  document: DocumentNode | null;
  lastRequestId: number | null;
  // A map going from queryId to an observer for a query issued by watchQuery. We use
  // these to keep track of queries that are inflight and error on the observers associated
  // with them in case of some destabalizing action (e.g. reset of the Apollo store).
  observableQuery: ObservableQuery<any> | null;
  subscriptions: Subscription[];
  cancel?: (() => void);
}

export class QueryManager<TStore> {
  public link: ApolloLink;
  public mutationStore: MutationStore = new MutationStore();
  public queryStore: QueryStore = new QueryStore();
  public dataStore: DataStore<TStore>;

  private deduplicator: ApolloLink;
  private queryDeduplication: boolean;
  private clientAwareness: Record<string, string> = {};
  private localState: LocalState<TStore>;

  private onBroadcast: () => void;

  private ssrMode: boolean;

  // let's not start at zero to avoid pain with bad checks
  private idCounter = 1;

  // XXX merge with ObservableQuery but that needs to be expanded to support mutations and
  // subscriptions as well
  private queries: Map<string, QueryInfo> = new Map();

  // A set of Promise reject functions for fetchQuery promises that have not
  // yet been resolved, used to keep track of in-flight queries so that we can
  // reject them in case a destabilizing event occurs (e.g. Apollo store reset).
  private fetchQueryRejectFns = new Set<Function>();

  // A map going from the name of a query to an observer issued for it by watchQuery. This is
  // generally used to refetches for refetchQueries and to update mutation results through
  // updateQueries.
  private queryIdsByName: { [queryName: string]: string[] } = {};

  constructor({
    link,
    queryDeduplication = false,
    store,
    onBroadcast = () => undefined,
    ssrMode = false,
    clientAwareness = {},
    localState,
  }: {
    link: ApolloLink;
    queryDeduplication?: boolean;
    store: DataStore<TStore>;
    onBroadcast?: () => void;
    ssrMode?: boolean;
    clientAwareness?: Record<string, string>;
    localState?: LocalState<TStore>;
  }) {
    this.link = link;
    this.deduplicator = ApolloLink.from([new Deduplicator(), link]);
    this.queryDeduplication = queryDeduplication;
    this.dataStore = store;
    this.onBroadcast = onBroadcast;
    this.clientAwareness = clientAwareness;
<<<<<<< HEAD
    this.scheduler = new QueryScheduler({ queryManager: this, ssrMode });
    this.localState = localState || new LocalState({ cache: store.getCache() });
=======
    this.ssrMode = ssrMode;
>>>>>>> 4a220cd8
  }

  public async mutate<T>({
    mutation,
    variables,
    optimisticResponse,
    updateQueries: updateQueriesByName,
    refetchQueries = [],
    awaitRefetchQueries = false,
    update: updateWithProxyFn,
    errorPolicy = 'none',
    fetchPolicy,
    context = {},
  }: MutationOptions): Promise<FetchResult<T>> {
    if (!mutation) {
      throw new Error(
        'mutation option is required. You must specify your GraphQL document in the mutation option.',
      );
    }

    if (fetchPolicy && fetchPolicy !== 'no-cache') {
      throw new Error(
        "fetchPolicy for mutations currently only supports the 'no-cache' policy",
      );
    }

    const mutationId = this.generateQueryId();
    const cache = this.dataStore.getCache();
    (mutation = cache.transformDocument(mutation)),
      (variables = assign(
        {},
        getDefaultValues(getMutationDefinition(mutation)),
        variables,
      ));

    this.setQuery(mutationId, () => ({ document: mutation }));

    // Create a map of update queries by id to the query instead of by name.
    const generateUpdateQueriesInfo: () => {
      [queryId: string]: QueryWithUpdater;
    } = () => {
      const ret: { [queryId: string]: QueryWithUpdater } = {};

      if (updateQueriesByName) {
        Object.keys(updateQueriesByName).forEach(queryName =>
          (this.queryIdsByName[queryName] || []).forEach(queryId => {
            ret[queryId] = {
              updater: updateQueriesByName[queryName],
              query: this.queryStore.get(queryId),
            };
          }),
        );
      }

      return ret;
    };

<<<<<<< HEAD
    const updatedVariables: OperationVariables =
      hasClientExports(mutation)
        ? await this.localState.addExportedVariables(
            mutation,
            variables,
            context,
          )
        : variables;

    this.mutationStore.initMutation(
      mutationId,
      mutationString,
      updatedVariables,
    );
=======
    this.mutationStore.initMutation(mutationId, mutation, variables);
>>>>>>> 4a220cd8

    this.dataStore.markMutationInit({
      mutationId,
      document: mutation,
      variables: updatedVariables || {},
      updateQueries: generateUpdateQueriesInfo(),
      update: updateWithProxyFn,
      optimisticResponse,
    });

    this.broadcastQueries();

    return new Promise((resolve, reject) => {
      let storeResult: FetchResult<T> | null;
      let error: ApolloError;

      const operation = this.buildOperationForLink(mutation, updatedVariables, {
        ...context,
        optimisticResponse,
      });

      const completeMutation = () => {
        if (error) {
          this.mutationStore.markMutationError(mutationId, error);
        }

        this.dataStore.markMutationComplete({
          mutationId,
          optimisticResponse,
        });

        this.broadcastQueries();

        if (error) {
          return Promise.reject(error);
        }

        // allow for conditional refetches
        // XXX do we want to make this the only API one day?
        if (typeof refetchQueries === 'function') {
          refetchQueries = refetchQueries(storeResult as ExecutionResult);
        }

        const refetchQueryPromises: Promise<
          ApolloQueryResult<any>[] | ApolloQueryResult<{}>
        >[] = [];

        for (const refetchQuery of refetchQueries) {
          if (typeof refetchQuery === 'string') {
            const promise = this.refetchQueryByName(refetchQuery);
            if (promise) {
              refetchQueryPromises.push(promise);
            }
            continue;
          }

          const queryOptions: QueryOptions = {
            query: refetchQuery.query,
            variables: refetchQuery.variables,
            fetchPolicy: 'network-only',
          };

          if (refetchQuery.context) {
            queryOptions.context = refetchQuery.context;
          }

          refetchQueryPromises.push(this.query(queryOptions));
        }

        return Promise.all(
          awaitRefetchQueries ? refetchQueryPromises : [],
        ).then(() => {
          this.setQuery(mutationId, () => ({ document: undefined }));

          if (
            errorPolicy === 'ignore' &&
            storeResult &&
            graphQLResultHasError(storeResult)
          ) {
            delete storeResult.errors;
          }

          return storeResult as FetchResult<T>;
        });
      };

      const clientQuery = this.localState.clientQuery(operation.query);
      const serverQuery = this.localState.serverQuery(operation.query);
      if (serverQuery) {
        operation.query = serverQuery;
      }

      const obs: Observable<FetchResult> = serverQuery
        ? execute(this.link, operation)
        : Observable.of({
            data: {},
          });

      const self = this;
      let complete = false;
      let handlingNext = false;
      obs.subscribe({
        next: async (result: ExecutionResult) => {
          handlingNext = true;

          if (graphQLResultHasError(result) && errorPolicy === 'none') {
            handlingNext = false;
            error = new ApolloError({
              graphQLErrors: result.errors,
            });
            return;
          }

          self.mutationStore.markMutationResult(mutationId);
          let updatedResult = result;
          const { context, variables } = operation;

          // Run the query through local client resolvers.
          if (clientQuery && hasDirectives(['client'], clientQuery)) {
            updatedResult.data = await self.localState.runResolvers({
              document: clientQuery,
              remoteResult: result.data,
              context,
              variables,
              onError(error) {
                handlingNext = false;
                reject(error);
              },
            });
          }

          if (fetchPolicy !== 'no-cache') {
            self.dataStore.markMutationResult({
              mutationId,
              result: updatedResult,
              document: mutation,
              variables: updatedVariables || {},
              updateQueries: generateUpdateQueriesInfo(),
              update: updateWithProxyFn,
            });
          }

          storeResult = updatedResult as FetchResult<T>;

          handlingNext = false;
          if (complete) {
            completeMutation().then(resolve, reject);
          }
        },

        error(err: Error) {
          self.mutationStore.markMutationError(mutationId, err);
          self.dataStore.markMutationComplete({
            mutationId,
            optimisticResponse,
          });
          self.broadcastQueries();

          self.setQuery(mutationId, () => ({ document: undefined }));
          reject(
            new ApolloError({
              networkError: err,
            }),
          );
        },

        complete() {
          if (!handlingNext) {
            completeMutation().then(resolve, reject);
          }
          complete = true;
        },
      });
    });
  }

  public async fetchQuery<T>(
    queryId: string,
    options: WatchQueryOptions,
    fetchType?: FetchType,
    // This allows us to track if this is a query spawned by a `fetchMore`
    // call for another query. We need this data to compute the `fetchMore`
    // network status for the query this is fetching for.
    fetchMoreForQueryId?: string,
  ): Promise<FetchResult<T>> {
    const {
      variables = {},
      metadata = null,
      fetchPolicy = 'cache-first', // cache-first is the default fetch policy.
      context = {},
    } = options;
    const cache = this.dataStore.getCache();
    const query = cache.transformDocument(options.query);

    const updatedVariables: OperationVariables =
      hasClientExports(query)
        ? await this.localState.addExportedVariables(query, variables, context)
        : variables;

    const updatedOptions: WatchQueryOptions = {
      ...options,
      ...{ variables: updatedVariables },
    };

    let storeResult: any;
    let needToFetch: boolean =
      fetchPolicy === 'network-only' || fetchPolicy === 'no-cache';

    // If this is not a force fetch, we want to diff the query against the
    // store before we fetch it from the network interface.
    // TODO we hit the cache even if the policy is network-first. This could be unnecessary if the network is up.
    if (
      fetchType !== FetchType.refetch &&
      fetchPolicy !== 'network-only' &&
      fetchPolicy !== 'no-cache'
    ) {
      const { complete, result } = this.dataStore.getCache().diff({
        query,
        variables: updatedVariables,
        returnPartialData: true,
        optimistic: false,
      });

      // If we're in here, only fetch if we have missing fields
      needToFetch = !complete || fetchPolicy === 'cache-and-network';
      storeResult = result;
    }

    let shouldFetch =
      needToFetch && fetchPolicy !== 'cache-only' && fetchPolicy !== 'standby';

    // we need to check to see if this is an operation that uses the @live directive
    if (hasDirectives(['live'], query)) shouldFetch = true;

    const requestId = this.generateRequestId();

    // set up a watcher to listen to cache updates
    const cancel = this.updateQueryWatch(queryId, query, updatedOptions);

    // Initialize query in store with unique requestId
    this.setQuery(queryId, () => ({
      document: query,
      lastRequestId: requestId,
      invalidated: true,
      cancel,
    }));

    this.invalidate(true, fetchMoreForQueryId);

    this.queryStore.initQuery({
      queryId,
      document: query,
      storePreviousVariables: shouldFetch,
      variables: updatedVariables,
      isPoll: fetchType === FetchType.poll,
      isRefetch: fetchType === FetchType.refetch,
      metadata,
      fetchMoreForQueryId,
    });

    this.broadcastQueries();

    // If there is no part of the query we need to fetch from the server (or,
    // fetchPolicy is cache-only), we just write the store result as the final result.
    const shouldDispatchClientResult =
      !shouldFetch || fetchPolicy === 'cache-and-network';
    if (shouldDispatchClientResult) {
      this.queryStore.markQueryResultClient(queryId, !shouldFetch);
      this.invalidate(true, queryId, fetchMoreForQueryId);
      this.broadcastQueries();
    }

    if (shouldFetch) {
      const networkResult = this.fetchRequest<T>({
        requestId,
        queryId,
        document: query,
        options: updatedOptions,
        fetchMoreForQueryId,
      }).catch(error => {
        // This is for the benefit of `refetch` promises, which currently don't get their errors
        // through the store like watchQuery observers do
        if (isApolloError(error)) {
          throw error;
        } else {
          const { lastRequestId } = this.getQuery(queryId);
          if (requestId >= (lastRequestId || 1)) {
            this.queryStore.markQueryError(queryId, error, fetchMoreForQueryId);

            this.invalidate(true, queryId, fetchMoreForQueryId);

            this.broadcastQueries();
          }

          throw new ApolloError({ networkError: error });
        }
      });

      // we don't return the promise for cache-and-network since it is already
      // returned below from the cache
      if (fetchPolicy !== 'cache-and-network') {
        return networkResult;
      } else {
        // however we need to catch the error so it isn't unhandled in case of
        // network error
        networkResult.catch(() => {});
      }
    }

    // If we have no query to send to the server, we should return the result
    // found within the store.
    return Promise.resolve({ data: storeResult });
  }

  // Returns a query listener that will update the given observer based on the
  // results (or lack thereof) for a particular query.
  public queryListenerForObserver<T>(
    queryId: string,
    options: WatchQueryOptions,
    observer: Observer<ApolloQueryResult<T>>,
  ): QueryListener {
    let previouslyHadError: boolean = false;
    return (
      queryStoreValue: QueryStoreValue,
      newData?: Cache.DiffResult<T>,
    ) => {
      // we're going to take a look at the data, so the query is no longer invalidated
      this.invalidate(false, queryId);

      // The query store value can be undefined in the event of a store
      // reset.
      if (!queryStoreValue) return;

      const { observableQuery } = this.getQuery(queryId);

      const fetchPolicy = observableQuery
        ? observableQuery.options.fetchPolicy
        : options.fetchPolicy;

      // don't watch the store for queries on standby
      if (fetchPolicy === 'standby') return;

      const errorPolicy = observableQuery
        ? observableQuery.options.errorPolicy
        : options.errorPolicy;

      const lastResult = observableQuery
        ? observableQuery.getLastResult()
        : null;

      const lastError = observableQuery ? observableQuery.getLastError() : null;

      let shouldNotifyIfLoading =
        (!newData && queryStoreValue.previousVariables != null) ||
        fetchPolicy === 'cache-only' ||
        fetchPolicy === 'cache-and-network';

      // if this caused by a cache broadcast but the query is still in flight
      // don't notify the observer
      // if (
      //   isCacheBroadcast &&
      //   isNetworkRequestInFlight(queryStoreValue.networkStatus)
      // ) {
      //   shouldNotifyIfLoading = false;
      // }

      const networkStatusChanged = Boolean(
        lastResult &&
          queryStoreValue.networkStatus !== lastResult.networkStatus,
      );

      const errorStatusChanged =
        errorPolicy &&
        (lastError && lastError.graphQLErrors) !==
          queryStoreValue.graphQLErrors &&
        errorPolicy !== 'none';

      if (
        !isNetworkRequestInFlight(queryStoreValue.networkStatus) ||
        (networkStatusChanged && options.notifyOnNetworkStatusChange) ||
        shouldNotifyIfLoading
      ) {
        // If we have either a GraphQL error or a network error, we create
        // an error and tell the observer about it.
        if (
          ((!errorPolicy || errorPolicy === 'none') &&
            queryStoreValue.graphQLErrors &&
            queryStoreValue.graphQLErrors.length > 0) ||
          queryStoreValue.networkError
        ) {
          const apolloError = new ApolloError({
            graphQLErrors: queryStoreValue.graphQLErrors,
            networkError: queryStoreValue.networkError,
          });
          previouslyHadError = true;
          if (observer.error) {
            try {
              observer.error(apolloError);
            } catch (e) {
              // Throw error outside this control flow to avoid breaking Apollo's state
              setTimeout(() => {
                throw e;
              }, 0);
            }
          } else {
            // Throw error outside this control flow to avoid breaking Apollo's state
            setTimeout(() => {
              throw apolloError;
            }, 0);
            if (!isProduction()) {
              /* tslint:disable-next-line */
              console.info(
                'An unhandled error was thrown because no error handler is registered ' +
                  'for the query ' +
                  JSON.stringify(queryStoreValue.document),
              );
            }
          }
          return;
        }

        try {
          let data: any;
          let isMissing: boolean;

          if (newData) {
            // As long as we're using the cache, clear out the latest
            // `newData`, since it will now become the current data. We need
            // to keep the `newData` stored with the query when using
            // `no-cache` since `getCurrentQueryResult` attemps to pull from
            // `newData` first, following by trying the cache (which won't
            // find a hit for `no-cache`).
            if (fetchPolicy !== 'no-cache') {
              this.setQuery(queryId, () => ({ newData: null }));
            }

            data = newData.result;
            isMissing = !newData.complete || false;
          } else {
            if (lastResult && lastResult.data && !errorStatusChanged) {
              data = lastResult.data;
              isMissing = false;
            } else {
              const { document } = this.getQuery(queryId);
              const readResult = this.dataStore.getCache().diff({
                query: document as DocumentNode,
                variables:
                  queryStoreValue.previousVariables ||
                  queryStoreValue.variables,
                optimistic: true,
              });

              data = readResult.result;
              isMissing = !readResult.complete;
            }
          }

          let resultFromStore: ApolloQueryResult<T>;

          // If there is some data missing and the user has told us that they
          // do not tolerate partial data then we want to return the previous
          // result and mark it as stale.
          if (isMissing && fetchPolicy !== 'cache-only') {
            resultFromStore = {
              data: lastResult && lastResult.data,
              loading: isNetworkRequestInFlight(queryStoreValue.networkStatus),
              networkStatus: queryStoreValue.networkStatus,
              stale: true,
            };
          } else {
            resultFromStore = {
              data,
              loading: isNetworkRequestInFlight(queryStoreValue.networkStatus),
              networkStatus: queryStoreValue.networkStatus,
              stale: false,
            };
          }

          // if the query wants updates on errors we need to add it to the result
          if (
            errorPolicy === 'all' &&
            queryStoreValue.graphQLErrors &&
            queryStoreValue.graphQLErrors.length > 0
          ) {
            resultFromStore.errors = queryStoreValue.graphQLErrors;
          }

          if (observer.next) {
            if (
              previouslyHadError ||
              !observableQuery ||
              observableQuery.isDifferentFromLastResult(resultFromStore)
            ) {
              try {
                observer.next(resultFromStore);
              } catch (e) {
                // Throw error outside this control flow to avoid breaking Apollo's state
                setTimeout(() => {
                  throw e;
                }, 0);
              }
            }
          }
          previouslyHadError = false;
        } catch (error) {
          previouslyHadError = true;
          if (observer.error)
            observer.error(new ApolloError({ networkError: error }));
          return;
        }
      }
    };
  }

  // The shouldSubscribe option is a temporary fix that tells us whether watchQuery was called
  // directly (i.e. through ApolloClient) or through the query method within QueryManager.
  // Currently, the query method uses watchQuery in order to handle non-network errors correctly
  // but we don't want to keep track observables issued for the query method since those aren't
  // supposed to be refetched in the event of a store reset. Once we unify error handling for
  // network errors and non-network errors, the shouldSubscribe option will go away.

  public watchQuery<T, TVariables = OperationVariables>(
    options: WatchQueryOptions,
    shouldSubscribe = true,
  ): ObservableQuery<T, TVariables> {
    if (options.fetchPolicy === 'standby') {
      throw new Error(
        'client.watchQuery cannot be called with fetchPolicy set to "standby"',
      );
    }

    // get errors synchronously
    const queryDefinition = getQueryDefinition(options.query);

    // assign variable default values if supplied
    if (
      queryDefinition.variableDefinitions &&
      queryDefinition.variableDefinitions.length
    ) {
      const defaultValues = getDefaultValues(queryDefinition);

      options.variables = assign({}, defaultValues, options.variables);
    }

    if (typeof options.notifyOnNetworkStatusChange === 'undefined') {
      options.notifyOnNetworkStatusChange = false;
    }

    let transformedOptions = { ...options } as WatchQueryOptions<TVariables>;

    return new ObservableQuery<T, TVariables>({
      queryManager: this,
      options: transformedOptions,
      shouldSubscribe: shouldSubscribe,
    });
  }

  public query<T>(options: QueryOptions): Promise<ApolloQueryResult<T>> {
    if (!options.query) {
      throw new Error(
        'query option is required. You must specify your GraphQL document ' +
          'in the query option.',
      );
    }

    if (options.query.kind !== 'Document') {
      throw new Error('You must wrap the query string in a "gql" tag.');
    }

    if ((options as any).returnPartialData) {
      throw new Error('returnPartialData option only supported on watchQuery.');
    }

    if ((options as any).pollInterval) {
      throw new Error('pollInterval option only supported on watchQuery.');
    }

    return new Promise<ApolloQueryResult<T>>((resolve, reject) => {
      this.fetchQueryRejectFns.add(reject);
      this.watchQuery<T>(options, false)
        .result()
        .then(resolve, reject)
        // Since neither resolve nor reject throw or return a value, this .then
        // handler is guaranteed to execute. Note that it doesn't really matter
        // when we remove the reject function from this.fetchQueryRejectFns,
        // since resolve and reject are mutually idempotent. In fact, it would
        // not be incorrect to let reject functions accumulate over time; it's
        // just a waste of memory.
        .then(() => this.fetchQueryRejectFns.delete(reject));
    });
  }

  public generateQueryId() {
    const queryId = this.idCounter.toString();
    this.idCounter++;
    return queryId;
  }

  public stopQueryInStore(queryId: string) {
    this.queryStore.stopQuery(queryId);
    this.invalidate(true, queryId);
    this.broadcastQueries();
  }

  public addQueryListener(queryId: string, listener: QueryListener) {
    this.setQuery(queryId, ({ listeners = [] }) => ({
      listeners: listeners.concat([listener]),
      invalidate: false,
    }));
  }

  public updateQueryWatch(
    queryId: string,
    document: DocumentNode,
    options: WatchQueryOptions,
  ) {
    const { cancel } = this.getQuery(queryId);
    if (cancel) cancel();
    const previousResult = () => {
      let previousResult = null;
      const { observableQuery } = this.getQuery(queryId);
      if (observableQuery) {
        const lastResult = observableQuery.getLastResult();
        if (lastResult) {
          previousResult = lastResult.data;
        }
      }

      return previousResult;
    };
    return this.dataStore.getCache().watch({
      query: document as DocumentNode,
      variables: options.variables,
      optimistic: true,
      previousResult,
      callback: (newData: ApolloQueryResult<any>) => {
        this.setQuery(queryId, () => ({ invalidated: true, newData }));
      },
    });
  }

  // Adds an ObservableQuery to this.observableQueries and to this.observableQueriesByName.
  public addObservableQuery<T>(
    queryId: string,
    observableQuery: ObservableQuery<T>,
  ) {
    this.setQuery(queryId, () => ({ observableQuery }));

    // Insert the ObservableQuery into this.observableQueriesByName if the query has a name
    const queryDef = getQueryDefinition(observableQuery.options.query);
    if (queryDef.name && queryDef.name.value) {
      const queryName = queryDef.name.value;

      // XXX we may we want to warn the user about query name conflicts in the future
      this.queryIdsByName[queryName] = this.queryIdsByName[queryName] || [];
      this.queryIdsByName[queryName].push(observableQuery.queryId);
    }
  }

  public removeObservableQuery(queryId: string) {
    const { observableQuery, cancel } = this.getQuery(queryId);
    if (cancel) cancel();
    if (!observableQuery) return;

    const definition = getQueryDefinition(observableQuery.options.query);
    const queryName = definition.name ? definition.name.value : null;
    this.setQuery(queryId, () => ({ observableQuery: null }));
    if (queryName) {
      this.queryIdsByName[queryName] = this.queryIdsByName[queryName].filter(
        val => {
          return !(observableQuery.queryId === val);
        },
      );
    }
  }

  public clearStore(): Promise<void> {
    // Before we have sent the reset action to the store,
    // we can no longer rely on the results returned by in-flight
    // requests since these may depend on values that previously existed
    // in the data portion of the store. So, we cancel the promises and observers
    // that we have issued so far and not yet resolved (in the case of
    // queries).
    this.fetchQueryRejectFns.forEach(reject => {
      reject(
        new Error(
          'Store reset while query was in flight(not completed in link chain)',
        ),
      );
    });

    const resetIds: string[] = [];
    this.queries.forEach(({ observableQuery }, queryId) => {
      if (observableQuery) resetIds.push(queryId);
    });

    this.queryStore.reset(resetIds);
    this.mutationStore.reset();

    // begin removing data from the store
    const reset = this.dataStore.reset();

    // Reset initializer tracking.
    this.localState.resetInitializers();

    return reset;
  }

  public resetStore(): Promise<ApolloQueryResult<any>[]> {
    // Similarly, we have to have to refetch each of the queries currently being
    // observed. We refetch instead of error'ing on these since the assumption is that
    // resetting the store doesn't eliminate the need for the queries currently being
    // watched. If there is an existing query in flight when the store is reset,
    // the promise for it will be rejected and its results will not be written to the
    // store.
    return this.clearStore().then(() => {
      return this.reFetchObservableQueries();
    });
  }

  public reFetchObservableQueries(
    includeStandby?: boolean,
  ): Promise<ApolloQueryResult<any>[]> {
    const observableQueryPromises: Promise<
      ApolloQueryResult<any>
    >[] = this.getObservableQueryPromises(includeStandby);

    this.broadcastQueries();

    return Promise.all(observableQueryPromises);
  }

  public startQuery<T>(
    queryId: string,
    options: WatchQueryOptions,
    listener: QueryListener,
  ) {
    this.addQueryListener(queryId, listener);

    this.fetchQuery<T>(queryId, options)
      // `fetchQuery` returns a Promise. In case of a failure it should be caucht or else the
      // console will show an `Uncaught (in promise)` message. Ignore the error for now.
      .catch(() => undefined);

    return queryId;
  }

  public startGraphQLSubscription(
    options: SubscriptionOptions,
  ): Observable<any> {
    const { query } = options;
    const isCacheEnabled = !(
      options.fetchPolicy && options.fetchPolicy === 'no-cache'
    );
    const cache = this.dataStore.getCache();
    let transformedDoc = cache.transformDocument(query);

    const variables = assign(
      {},
      getDefaultValues(getOperationDefinition(query)),
      options.variables,
    );

    let updatedVariables = variables;
    let sub: Subscription;
    let observers: Observer<any>[] = [];
    const clientQuery = this.localState.clientQuery(transformedDoc);

    return new Observable(observer => {
      observers.push(observer);

      // If this is the first observer, actually initiate the network
      // subscription.
      if (observers.length === 1) {
        let activeNextCalls = 0;
        let complete = false;

        const handler = {
          next: async (result: FetchResult) => {
            activeNextCalls += 1;
            let updatedResult = result;

            // Run the query through local client resolvers.
            if (clientQuery && hasDirectives(['client'], clientQuery)) {
              updatedResult.data = await this.localState.runResolvers({
                document: clientQuery,
                remoteResult: result.data,
                context: {},
                variables: updatedVariables,
              });
            }

            if (isCacheEnabled) {
              this.dataStore.markSubscriptionResult(
                updatedResult,
                transformedDoc,
                updatedVariables,
              );
              this.broadcastQueries();
            }

            observers.forEach(obs => {
              // If an error exists and a `error` handler has been defined on
              // the observer, call that `error` handler and make sure the
              // `next` handler is skipped. If no `error` handler exists, we're
              // still passing any errors that might occur into the `next`
              // handler, to give that handler a chance to deal with the
              // error (we're doing this for backwards compatibilty).
              if (graphQLResultHasError(updatedResult) && obs.error) {
                obs.error(
                  new ApolloError({
                    graphQLErrors: updatedResult.errors,
                  }),
                );
              } else if (obs.next) {
                obs.next(updatedResult);
              }
              activeNextCalls -= 1;
            });

            if (activeNextCalls === 0 && complete) {
              handler.complete();
            }
          },
          error: (error: Error) => {
            observers.forEach(obs => {
              if (obs.error) {
                obs.error(error);
              }
            });
          },
          complete: () => {
            if (activeNextCalls === 0) {
              observers.forEach(obs => {
                if (obs.complete) {
                  obs.complete();
                }
              });
            }
            complete = true;
          }
        };

        (async () => {
          const updatedVariables: OperationVariables =
            hasClientExports(transformedDoc)
              ? await this.localState.addExportedVariables(
                  transformedDoc,
                  variables
                )
              : variables;
          const serverQuery = this.localState.serverQuery(transformedDoc);
          if (serverQuery) {
            const operation = this.buildOperationForLink(
              serverQuery,
              updatedVariables,
            );
            sub = execute(this.link, operation).subscribe(handler);
          } else {
            sub = Observable.of({ data: {} }).subscribe(handler);
          }
        })();
      }

      return () => {
        observers = observers.filter(obs => obs !== observer);

        // If we removed the last observer, tear down the network subscription
        if (observers.length === 0 && sub) {
          sub.unsubscribe();
        }
      };
    });
  }

  public stopQuery(queryId: string) {
    this.stopQueryInStore(queryId);
    this.removeQuery(queryId);
  }

  public removeQuery(queryId: string) {
    const { subscriptions } = this.getQuery(queryId);
    // teardown all links
    subscriptions.forEach(x => x.unsubscribe());
    this.queries.delete(queryId);
  }

  public getCurrentQueryResult<T>(
    observableQuery: ObservableQuery<T>,
    optimistic: boolean = true,
  ) {
    const { variables, query } = observableQuery.options;
    const lastResult = observableQuery.getLastResult();
    const { newData } = this.getQuery(observableQuery.queryId);

    // XXX test this
    if (newData && newData.complete) {
      return { data: newData.result, partial: false };
    } else {
      try {
        // the query is brand new, so we read from the store to see if anything is there
        const data = this.dataStore.getCache().read({
          query,
          variables,
          previousResult: lastResult ? lastResult.data : undefined,
          optimistic,
        });
        return { data, partial: false };
      } catch (e) {
        return { data: {}, partial: true };
      }
    }
  }

  public getQueryWithPreviousResult<T>(
    queryIdOrObservable: string | ObservableQuery<T>,
  ): {
    previousResult: any;
    variables: OperationVariables | undefined;
    document: DocumentNode;
  } {
    let observableQuery: ObservableQuery<T>;
    if (typeof queryIdOrObservable === 'string') {
      const { observableQuery: foundObserveableQuery } = this.getQuery(
        queryIdOrObservable,
      );
      if (!foundObserveableQuery) {
        throw new Error(
          `ObservableQuery with this id doesn't exist: ${queryIdOrObservable}`,
        );
      }
      observableQuery = foundObserveableQuery;
    } else {
      observableQuery = queryIdOrObservable;
    }

    const { variables, query } = observableQuery.options;

    const { data } = this.getCurrentQueryResult(observableQuery, false);

    return {
      previousResult: data,
      variables,
      document: query,
    };
  }

  public broadcastQueries() {
    this.onBroadcast();
    this.queries.forEach((info, id) => {
      if (!info.invalidated || !info.listeners) return;
      info.listeners
        // it's possible for the listener to be undefined if the query is being stopped
        // See here for more detail: https://github.com/apollostack/apollo-client/issues/231
        .filter((x: QueryListener) => !!x)
        .forEach((listener: QueryListener) => {
          listener(this.queryStore.get(id), info.newData);
        });
    });
  }

  public getLocalState(): LocalState<TStore> {
    return this.localState;
  }

  private getObservableQueryPromises(
    includeStandby?: boolean,
  ): Promise<ApolloQueryResult<any>>[] {
    const observableQueryPromises: Promise<ApolloQueryResult<any>>[] = [];
    this.queries.forEach(({ observableQuery }, queryId) => {
      if (!observableQuery) return;
      const fetchPolicy = observableQuery.options.fetchPolicy;

      observableQuery.resetLastResults();
      if (
        fetchPolicy !== 'cache-only' &&
        (includeStandby || fetchPolicy !== 'standby')
      ) {
        observableQueryPromises.push(observableQuery.refetch());
      }

      this.setQuery(queryId, () => ({ newData: null }));
      this.invalidate(true, queryId);
    });

    return observableQueryPromises;
  }

  // Takes a request id, query id, a query document and information associated with the query
  // and send it to the network interface. Returns
  // a promise for the result associated with that request.
  private fetchRequest<T>({
    requestId,
    queryId,
    document,
    options,
    fetchMoreForQueryId,
  }: {
    requestId: number;
    queryId: string;
    document: DocumentNode;
    options: WatchQueryOptions;
    fetchMoreForQueryId?: string;
  }): Promise<FetchResult<T>> {
    const { variables, context, errorPolicy = 'none', fetchPolicy } = options;
    let resultFromStore: any;
    let errorsFromStore: any;

    let rejectFetchPromise: (reason?: any) => void;

    return new Promise<ApolloQueryResult<T>>((resolve, reject) => {
<<<<<<< HEAD
      let obs: Observable<FetchResult>;
      let updatedContext = {};

      const clientQuery = this.localState.clientQuery(document);
      const serverQuery = this.localState.serverQuery(document);
      if (serverQuery) {
        const operation = this.buildOperationForLink(serverQuery, variables, {
          ...context,
          forceFetch: !this.queryDeduplication,
        });
        updatedContext = operation.context;
        obs = execute(this.deduplicator, operation);
      } else {
        updatedContext = this.prepareContext(context);
        obs = Observable.of({ data: {} });
      }

      this.addFetchQueryPromise<T>(requestId, resolve, reject);

      let complete = false;
      let handlingNext = true;

      const subscriber = {
        next: async (result: ExecutionResult) => {
          handlingNext = true;
          let updatedResult = result;

=======
      // Need to assign the reject function to the rejectFetchPromise variable
      // in the outer scope so that we can refer to it in the .catch handler.
      this.fetchQueryRejectFns.add(rejectFetchPromise = reject);

      const subscription = execute(this.deduplicator, operation).subscribe({
        next: (result: ExecutionResult) => {
>>>>>>> 4a220cd8
          // default the lastRequestId to 1
          const { lastRequestId } = this.getQuery(queryId);
          if (requestId >= (lastRequestId || 1)) {
            // Run the query through local client resolvers.
            if (clientQuery && hasDirectives(['client'], clientQuery)) {
              updatedResult.data = await this.localState.runResolvers({
                document: clientQuery,
                remoteResult: result.data,
                context: updatedContext,
                variables,
                onError(error) {
                  handlingNext = false;
                  reject(error);
                },
              });
            }

            if (fetchPolicy !== 'no-cache') {
              try {
                this.dataStore.markQueryResult(
                  updatedResult,
                  document,
                  variables,
                  fetchMoreForQueryId,
                  errorPolicy === 'ignore' || errorPolicy === 'all',
                );
              } catch (e) {
                handlingNext = false;
                reject(e);
                return;
              }
            } else {
              this.setQuery(queryId, () => ({
                newData: { result: updatedResult.data, complete: true },
              }));
            }

            this.queryStore.markQueryResult(
              queryId,
              updatedResult,
              fetchMoreForQueryId,
            );

            this.invalidate(true, queryId, fetchMoreForQueryId);

            this.broadcastQueries();
          }

          if (updatedResult.errors && errorPolicy === 'none') {
            handlingNext = false;
            reject(
              new ApolloError({
                graphQLErrors: updatedResult.errors,
              }),
            );
            return;
          } else if (errorPolicy === 'all') {
            errorsFromStore = updatedResult.errors;
          }

          if (fetchMoreForQueryId || fetchPolicy === 'no-cache') {
            // We don't write fetchMore results to the store because this would overwrite
            // the original result in case an @connection directive is used.
            resultFromStore = updatedResult.data;
          } else {
            try {
              // ensure result is combined with data already in store
              resultFromStore = this.dataStore.getCache().read({
                variables,
                query: document,
                optimistic: false,
              });
              // this will throw an error if there are missing fields in
              // the results which can happen with errors from the server.
              // tslint:disable-next-line
            } catch (e) {}
          }

          handlingNext = false;
          if (complete) {
            subscriber.complete();
          }
        },
        error: (error: ApolloError) => {
          this.fetchQueryRejectFns.delete(reject);

          this.setQuery(queryId, ({ subscriptions }) => ({
            subscriptions: subscriptions.filter(x => x !== subscription),
          }));

          reject(error);
        },
        complete: () => {
<<<<<<< HEAD
          if (!handlingNext) {
            this.removeFetchQueryPromise(requestId);
            this.setQuery(queryId, ({ subscriptions }) => ({
              subscriptions: subscriptions.filter(x => x !== subscription),
            }));

            resolve({
              data: resultFromStore,
              errors: errorsFromStore,
              loading: false,
              networkStatus: NetworkStatus.ready,
              stale: false,
            });
          }
          complete = true;
=======
          this.fetchQueryRejectFns.delete(reject);

          this.setQuery(queryId, ({ subscriptions }) => ({
            subscriptions: subscriptions.filter(x => x !== subscription),
          }));

          resolve({
            data: resultFromStore,
            errors: errorsFromStore,
            loading: false,
            networkStatus: NetworkStatus.ready,
            stale: false,
          });
>>>>>>> 4a220cd8
        },
      };

      const subscription = obs.subscribe(subscriber);

      this.setQuery(queryId, ({ subscriptions }) => ({
        subscriptions: subscriptions.concat([subscription]),
      }));

    }).catch(error => {
      this.fetchQueryRejectFns.delete(rejectFetchPromise);
      throw error;
    });
  }

  // Refetches a query given that query's name. Refetches
  // all ObservableQuery instances associated with the query name.
  private refetchQueryByName(queryName: string) {
    const refetchedQueries = this.queryIdsByName[queryName];
    // early return if the query named does not exist (not yet fetched)
    // this used to warn but it may be inteneded behavoir to try and refetch
    // un called queries because they could be on different routes
    if (refetchedQueries === undefined) return;
    return Promise.all(
      refetchedQueries
        .map(id => this.getQuery(id).observableQuery)
        .filter(x => !!x)
        .map((x: ObservableQuery<any>) => x.refetch()),
    );
  }

  private generateRequestId() {
    const requestId = this.idCounter;
    this.idCounter++;
    return requestId;
  }

  private getQuery(queryId: string) {
    return (
      this.queries.get(queryId) || {
        listeners: [],
        invalidated: false,
        document: null,
        newData: null,
        lastRequestId: null,
        observableQuery: null,
        subscriptions: [],
      }
    );
  }

  private setQuery(queryId: string, updater: (prev: QueryInfo) => any) {
    const prev = this.getQuery(queryId);
    const newInfo = { ...prev, ...updater(prev) };
    this.queries.set(queryId, newInfo);
  }

  private invalidate(
    invalidated: boolean,
    queryId?: string,
    fetchMoreForQueryId?: string,
  ) {
    if (queryId) this.setQuery(queryId, () => ({ invalidated }));

    if (fetchMoreForQueryId) {
      this.setQuery(fetchMoreForQueryId, () => ({ invalidated }));
    }
  }

  private buildOperationForLink(
    document: DocumentNode,
    variables: any,
    extraContext?: any,
  ) {
    const cache = this.dataStore.getCache();
    return {
      query: cache.transformForLink
        ? cache.transformForLink(document)
        : document,
      variables,
      operationName: getOperationName(document) || undefined,
      context: this.prepareContext(extraContext),
    };
  }

  private prepareContext(context = {}) {
    const newContext = this.localState.prepareContext(context);
    return {
      ...newContext,
      clientAwareness: this.clientAwareness,
    };
  }

  public checkInFlight(queryId: string) {
    const query = this.queryStore.get(queryId);

    return (
      query &&
      query.networkStatus !== NetworkStatus.ready &&
      query.networkStatus !== NetworkStatus.error
    );
  }

  // Map from client ID to { interval, options }.
  public pollingInfoByQueryId = new Map<string, {
    interval: number;
    lastPollTimeMs: number;
    options: WatchQueryOptions;
  }>();

  private nextPoll: {
    time: number;
    timeout: NodeJS.Timeout;
  } | null = null;

  public startPollingQuery(
    options: WatchQueryOptions,
    queryId: string,
    listener?: QueryListener,
  ): string {
    const { pollInterval } = options;

    if (!pollInterval) {
      throw new Error(
        'Attempted to start a polling query without a polling interval.',
      );
    }

    // Do not poll in SSR mode
    if (!this.ssrMode) {
      this.pollingInfoByQueryId.set(queryId, {
        interval: pollInterval,
        // Avoid polling until at least pollInterval milliseconds from now.
        // The -10 is a fudge factor to help with tests that rely on simulated
        // timeouts via jest.runTimersToTime.
        lastPollTimeMs: Date.now() - 10,
        options: {
          ...options,
          fetchPolicy: 'network-only',
        },
      });

      if (listener) {
        this.addQueryListener(queryId, listener);
      }

      this.schedulePoll(pollInterval);
    }

    return queryId;
  }

  public stopPollingQuery(queryId: string) {
    // Since the master polling interval dynamically adjusts to the contents of
    // this.pollingInfoByQueryId, stopping a query from polling is as easy as
    // removing it from the map.
    this.pollingInfoByQueryId.delete(queryId);
  }

  // Calling this method ensures a poll will happen within the specified time
  // limit, canceling any pending polls that would not happen in time.
  private schedulePoll(timeLimitMs: number) {
    const now = Date.now();

    if (this.nextPoll) {
      if (timeLimitMs < this.nextPoll.time - now) {
        // The next poll will happen too far in the future, so cancel it, and
        // fall through to scheduling a new timeout.
        clearTimeout(this.nextPoll.timeout);
      } else {
        // The next poll will happen within timeLimitMs, so all is well.
        return;
      }
    }

    this.nextPoll = {
      // Estimated time when the timeout will fire.
      time: now + timeLimitMs,

      timeout: setTimeout(() => {
        this.nextPoll = null;
        let nextTimeLimitMs = Infinity;

        this.pollingInfoByQueryId.forEach((info, queryId) => {
          // Pick next timeout according to current minimum interval.
          if (info.interval < nextTimeLimitMs) {
            nextTimeLimitMs = info.interval;
          }

          if (!this.checkInFlight(queryId)) {
            // If this query was last polled more than interval milliseconds
            // ago, poll it now. Note that there may be a small delay between
            // the desired polling time and the actual polling time (equal to
            // at most the minimum polling interval across all queries), but
            // that's the tradeoff to batching polling intervals.
            if (Date.now() - info.lastPollTimeMs >= info.interval) {
              const updateLastPollTime = () => {
                info.lastPollTimeMs = Date.now();
              };
              this.fetchQuery(queryId, info.options, FetchType.poll).then(
                // Set info.lastPollTimeMs after the fetch completes, whether
                // or not it succeeded. Promise.prototype.finally would be nice
                // here, but we don't have a polyfill for that at the moment,
                // and this code has historically silenced errors, which is not
                // the behavior of .finally(updateLastPollTime).
                updateLastPollTime,
                updateLastPollTime
              );
            }
          }
        });

        // If there were no entries in this.pollingInfoByQueryId, then
        // nextTimeLimitMs will still be Infinity, so this.schedulePoll will
        // not be called, thus ending the master polling interval.
        if (isFinite(nextTimeLimitMs)) {
          this.schedulePoll(nextTimeLimitMs);
        }
      }, timeLimitMs),
    };
  }
}<|MERGE_RESOLUTION|>--- conflicted
+++ resolved
@@ -1,10 +1,5 @@
 import { execute, ApolloLink, FetchResult } from 'apollo-link';
 import { ExecutionResult, DocumentNode } from 'graphql';
-<<<<<<< HEAD
-
-import { print } from 'graphql/language/printer';
-=======
->>>>>>> 4a220cd8
 import { DedupLink as Deduplicator } from 'apollo-link-dedup';
 import { Cache } from 'apollo-cache';
 import {
@@ -20,10 +15,6 @@
   hasClientExports,
 } from 'apollo-utilities';
 
-<<<<<<< HEAD
-import { QueryScheduler } from '../scheduler/scheduler';
-=======
->>>>>>> 4a220cd8
 import { isApolloError, ApolloError } from '../errors/ApolloError';
 import { Observer, Subscription, Observable } from '../util/Observable';
 import { QueryWithUpdater, DataStore } from '../data/store';
@@ -115,12 +106,8 @@
     this.dataStore = store;
     this.onBroadcast = onBroadcast;
     this.clientAwareness = clientAwareness;
-<<<<<<< HEAD
-    this.scheduler = new QueryScheduler({ queryManager: this, ssrMode });
     this.localState = localState || new LocalState({ cache: store.getCache() });
-=======
     this.ssrMode = ssrMode;
->>>>>>> 4a220cd8
   }
 
   public async mutate<T>({
@@ -178,7 +165,6 @@
       return ret;
     };
 
-<<<<<<< HEAD
     const updatedVariables: OperationVariables =
       hasClientExports(mutation)
         ? await this.localState.addExportedVariables(
@@ -190,12 +176,9 @@
 
     this.mutationStore.initMutation(
       mutationId,
-      mutationString,
+      mutation,
       updatedVariables,
     );
-=======
-    this.mutationStore.initMutation(mutationId, mutation, variables);
->>>>>>> 4a220cd8
 
     this.dataStore.markMutationInit({
       mutationId,
@@ -1207,7 +1190,6 @@
     let rejectFetchPromise: (reason?: any) => void;
 
     return new Promise<ApolloQueryResult<T>>((resolve, reject) => {
-<<<<<<< HEAD
       let obs: Observable<FetchResult>;
       let updatedContext = {};
 
@@ -1225,7 +1207,9 @@
         obs = Observable.of({ data: {} });
       }
 
-      this.addFetchQueryPromise<T>(requestId, resolve, reject);
+      // Need to assign the reject function to the rejectFetchPromise variable
+      // in the outer scope so that we can refer to it in the .catch handler.
+      this.fetchQueryRejectFns.add(rejectFetchPromise = reject);
 
       let complete = false;
       let handlingNext = true;
@@ -1235,14 +1219,6 @@
           handlingNext = true;
           let updatedResult = result;
 
-=======
-      // Need to assign the reject function to the rejectFetchPromise variable
-      // in the outer scope so that we can refer to it in the .catch handler.
-      this.fetchQueryRejectFns.add(rejectFetchPromise = reject);
-
-      const subscription = execute(this.deduplicator, operation).subscribe({
-        next: (result: ExecutionResult) => {
->>>>>>> 4a220cd8
           // default the lastRequestId to 1
           const { lastRequestId } = this.getQuery(queryId);
           if (requestId >= (lastRequestId || 1)) {
@@ -1336,9 +1312,8 @@
           reject(error);
         },
         complete: () => {
-<<<<<<< HEAD
           if (!handlingNext) {
-            this.removeFetchQueryPromise(requestId);
+            this.fetchQueryRejectFns.delete(reject);
             this.setQuery(queryId, ({ subscriptions }) => ({
               subscriptions: subscriptions.filter(x => x !== subscription),
             }));
@@ -1352,21 +1327,6 @@
             });
           }
           complete = true;
-=======
-          this.fetchQueryRejectFns.delete(reject);
-
-          this.setQuery(queryId, ({ subscriptions }) => ({
-            subscriptions: subscriptions.filter(x => x !== subscription),
-          }));
-
-          resolve({
-            data: resultFromStore,
-            errors: errorsFromStore,
-            loading: false,
-            networkStatus: NetworkStatus.ready,
-            stale: false,
-          });
->>>>>>> 4a220cd8
         },
       };
 
