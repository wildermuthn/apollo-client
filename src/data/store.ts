import {
  ApolloAction,
  isQueryResultAction,
  isMutationResultAction,
  isStoreResetAction,
  MutationResultAction,
} from '../actions';

import {
  writeSelectionSetToStore,
} from './writeToStore';

import assign = require('lodash.assign');
import isObject = require('lodash.isobject');

import {
  QueryStore,
} from '../queries/store';

import {
  MutationStore,
} from '../mutations/store';

import {
  ApolloReducerConfig,
} from '../store';

import {
  graphQLResultHasError,
} from './storeUtils';

import {
  defaultMutationBehaviorReducers,
  MutationBehaviorReducerArgs,
} from './mutationResults';

export interface NormalizedCache {
  [dataId: string]: StoreObject;
}

export interface StoreObject {
  __typename?: string;
  [storeFieldKey: string]: StoreValue;
}

export interface IdValue {
  type: "id";
  id: string;
  generated: boolean;
}

export interface JsonValue {
  type: "json";
  json: any;
}

export type StoreValue = number | string | string[] | IdValue | JsonValue ;

export function isIdValue(idObject: StoreValue): idObject is IdValue {
  return (isObject(idObject) && (idObject as (IdValue | JsonValue)).type === 'id');
}

export function isJsonValue(jsonObject: StoreValue): jsonObject is JsonValue {
  return (isObject(jsonObject) && (jsonObject as (IdValue | JsonValue)).type === 'json');
}

export function data(
  previousState: NormalizedCache = {},
  action: ApolloAction,
  queries: QueryStore,
  mutations: MutationStore,
  config: ApolloReducerConfig
): NormalizedCache {
  // XXX This is hopefully a temporary binding to get around
  // https://github.com/Microsoft/TypeScript/issues/7719
  const constAction = action;

  if (isQueryResultAction(action)) {
    if (!queries[action.queryId]) {
      return previousState;
    }

    // Ignore results from old requests
    // XXX this means that if you have a refetch interval which is shorter than your roundtrip time,
    // your query will be in the loading state forever!
    if (action.requestId < queries[action.queryId].lastRequestId) {
      return previousState;
    }

    // XXX handle partial result due to errors
    if (! graphQLResultHasError(action.result)) {
      const queryStoreValue = queries[action.queryId];

      // XXX use immutablejs instead of cloning
      const clonedState = assign({}, previousState) as NormalizedCache;

      const newState = writeSelectionSetToStore({
        result: action.result.data,
        dataId: queryStoreValue.minimizedQuery.id,
        selectionSet: queryStoreValue.minimizedQuery.selectionSet,
        variables: queryStoreValue.variables,
        store: clonedState,
        dataIdFromObject: config.dataIdFromObject,
        fragmentMap: queryStoreValue.fragmentMap,
      });

      return newState;
    }
  } else if (isMutationResultAction(constAction)) {
    // Incorporate the result from this mutation into the store
    if (!constAction.result.errors) {
      const queryStoreValue = mutations[constAction.mutationId];

      // XXX use immutablejs instead of cloning
      const clonedState = assign({}, previousState) as NormalizedCache;

      let newState = writeSelectionSetToStore({
        result: constAction.result.data,
        dataId: queryStoreValue.mutation.id,
        selectionSet: queryStoreValue.mutation.selectionSet,
        variables: queryStoreValue.variables,
        store: clonedState,
        dataIdFromObject: config.dataIdFromObject,
        fragmentMap: queryStoreValue.fragmentMap,
      });

      if (constAction.resultBehaviors) {
        constAction.resultBehaviors.forEach((behavior) => {
          const args: MutationBehaviorReducerArgs = {
            behavior,
<<<<<<< HEAD
            result: (action as MutationResultAction).result,
=======
            result: constAction.result,
>>>>>>> f3c1306a
            variables: queryStoreValue.variables,
            fragmentMap: queryStoreValue.fragmentMap,
            selectionSet: queryStoreValue.mutation.selectionSet,
            config,
          };

          if (defaultMutationBehaviorReducers[behavior.type]) {
            newState = defaultMutationBehaviorReducers[behavior.type](newState, args);
          } else if (config.mutationBehaviorReducers[behavior.type]) {
            newState = config.mutationBehaviorReducers[behavior.type](newState, args);
          } else {
            throw new Error(`No mutation result reducer defined for type ${behavior.type}`);
          }
        });
      }

      return newState;
    }
  } else if (isStoreResetAction(action)) {
    // If we are resetting the store, we no longer need any of the data that is currently in
    // the store so we can just throw it all away.
    return {};
  }

  return previousState;
}<|MERGE_RESOLUTION|>--- conflicted
+++ resolved
@@ -128,11 +128,7 @@
         constAction.resultBehaviors.forEach((behavior) => {
           const args: MutationBehaviorReducerArgs = {
             behavior,
-<<<<<<< HEAD
-            result: (action as MutationResultAction).result,
-=======
             result: constAction.result,
->>>>>>> f3c1306a
             variables: queryStoreValue.variables,
             fragmentMap: queryStoreValue.fragmentMap,
             selectionSet: queryStoreValue.mutation.selectionSet,
